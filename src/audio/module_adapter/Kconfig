# SPDX-License-Identifier: BSD-3-Clause

menu "Processing modules"
	visible if COMP_MODULE_ADAPTER

	config CADENCE_CODEC
		bool "Cadence codec"
		default n
		help
		  Select for codecs which conforms to the Cadence API.
		  This will cause codec adapter component to include header
		  files specific to CADENCE base codecs.

if CADENCE_CODEC
	config CADENCE_CODEC_WRAPPER
		bool 'Cadence codec wrapper'
		default n
		help
		  Select for cadence_codec_api wrapper function that will allow
		  users to call into codecs which conforms to the Cadence API without
		  explicitly knowing/using the entry function symbol name.

	if CADENCE_CODEC_WRAPPER
		config CADENCE_CODEC_WRAPPER_LIB
		string "Cadence codec wrapper library name"
		help
		  This option is a string and takes the full name of the codec wrapper library binary.
	endif

	config CADENCE_CODEC_AAC_DEC
		bool "Cadence AAC decoder"
		default n
		help
		  Select for Cadence AAC decoder support.
		  This will cause Cadence codec to include Cadence AAC library
		  api symbol.

	if CADENCE_CODEC_AAC_DEC
		config CADENCE_CODEC_AAC_DEC_LIB
		string "Cadence AAC decoder library name"
		help
		  This option is a string and takes the full name of the AAC decoder library binary.
	endif

	config CADENCE_CODEC_BSAC_DEC
		bool "Cadence BSAC decoder"
		default n
		help
		  Select for Cadence BSAC decoder support.
		  This will cause Cadence codec to include Cadence BSAC library
		  api symbol.

	if CADENCE_CODEC_BSAC_DEC
		config CADENCE_CODEC_BSAC_DEC_LIB
		string "Cadence BSAC decoder library name"
		help
		  This option is a string and takes the full name of the BSAC decoder library
	endif

	config CADENCE_CODEC_DAB_DEC
		bool "Cadence DAB decoder"
		default n
		help
		  Select for Cadence DAB decoder support.
		  This will cause Cadence codec to include Cadence DAB library
		  api symbol.

	if CADENCE_CODEC_DAB_DEC
		config CADENCE_CODEC_DAB_DEC_LIB
		string "Cadence DAB decoder library name"
		help
		  This option is a string and takes the full name of the DAB library binary.
	endif

	config CADENCE_CODEC_DRM_DEC
		bool "Cadence DRM decoder"
		default n
		help
		  Select for Cadence DRM decoder support.
		  This will cause Cadence codec to include Cadence DRM library
		  api symbol.

	if CADENCE_CODEC_DRM_DEC
		config CADENCE_CODEC_DRM_DEC_LIB
		string "Cadence DRM decoder library name"
		help
		  This option is a string and takes the full name of the DRM library binary.
	endif

	config CADENCE_CODEC_MP3_DEC
		bool "Cadence MP3 decoder"
		default n
		help
		  Select for Cadence MP3 decoder support.
		  This will cause Cadence codec to include Cadence MP3 library
		  api symbol.

	if CADENCE_CODEC_MP3_DEC
		config CADENCE_CODEC_MP3_DEC_LIB
		string "Cadence MP3 decoder library name"
		help
		  This option is a string and takes the full name of the MP3 library binary.
	endif

	config CADENCE_CODEC_SBC_DEC
		bool "Cadence SBC decoder"
		default n
		help
		  Select for Cadence SBC decoder support.
		  This will cause Cadence codec to include Cadence SBC library
		  api symbol.

	if CADENCE_CODEC_SBC_DEC
		config CADENCE_CODEC_SBC_DEC_LIB
		string "Cadence SBC decoder library name"
		help
		  This option is a string and takes the full name of the SBC library binary.
	endif


	config CADENCE_CODEC_VORBIS_DEC
		bool "Cadence VORBIS decoder"
		default n
		help
		  Select for Cadence VORBIS decoder support.
		  This will cause Cadence codec to include Cadence VORBIS library
		  api symbol.

	if CADENCE_CODEC_VORBIS_DEC
		config CADENCE_CODEC_VORBIS_DEC_LIB
		string "Cadence VORBIS decoder library name"
		help
		  This option is a string and takes the full name of the VORBIS library binary.
	endif

	config CADENCE_CODEC_SRC_PP
		bool "Cadence SRC polyphase"
		default n
		help
		  Select for Cadence SRC polyphase support.
		  This will cause Cadence codec to include Cadence SRC library
		  api symbol.

	if CADENCE_CODEC_SRC_PP
		config CADENCE_CODEC_SRC_PP_LIB
		string "Cadence SRC polyphase library name"
		help
		  This option is a string and takes the full name of the SRC library binary.
	endif

endif # Cadence

	config COMP_VOLUME
		bool "Volume component"
		default y
		depends on COMP_MODULE_ADAPTER
		help
		  Select for Volume component

if COMP_VOLUME

config COMP_VOLUME_WINDOWS_FADE
       bool "Windows Fade shape volume transitions support"
       help
         This option enables volume ramp shape that follows
	 power of 1.75. The shape is not linear, not logarithmic.
	 The power function uses a lookup table that consumes
	 256 bytes. The topology must set volume ramp token to
	 SOF_VOLUME_WINDOWS_FADE for the volume instance to use
	 this ramp shape.

config COMP_VOLUME_LINEAR_RAMP
       bool "Linear ramp volume transitions support"
	   default y
	   depends on IPC_MAJOR_3
       help
         This option enables volume linear ramp shape.

config COMP_PEAK_VOL
       bool "Report peak vol data to host"
	   default y
	   depends on IPC_MAJOR_4
       help
         This option enables reporting to host peak vol regs.
         See: struct ipc4_peak_volume_regs

choice "PEAK_METER_UPDATE_PERIOD_CHOICE"
<<<<<<< HEAD
	prompt "The periods(ms) of updating peak peter value"
=======
	prompt "The periods(ms) of updating peak meter value"
>>>>>>> 4dd5c233
	default PEAK_METER_UPDATE_10MS
	depends on COMP_PEAK_VOL

	config PEAK_METER_UPDATE_1MS
		bool "1ms"
		help
		  Update the peak meter value every 1ms

	config PEAK_METER_UPDATE_10MS
		bool "10ms"
		help
		  Update the peak meter value every 10ms

	config PEAK_METER_UPDATE_100MS
		bool "100ms"
		help
		  Update the peak meter value every 100ms

	config PEAK_METER_UPDATE_1000MS
		bool "1000ms"
		help
		  Update the peak meter value every 1000ms
	endchoice

config PEAK_METER_UPDATE_PERIOD
	int
	depends on COMP_PEAK_VOL
	default 1 if PEAK_METER_UPDATE_1MS
	default 10 if PEAK_METER_UPDATE_10MS
	default 100 if PEAK_METER_UPDATE_100MS
	default 1000 if PEAK_METER_UPDATE_1000MS
	help
	  Decide which period of update the peak volume meter value

config COMP_GAIN
	bool "GAIN component"
	default y
	depends on IPC_MAJOR_4
	help
	  This option enables gain to change volume. It works
	  as peak volume without updating peak vol to host

endif # volume

	config PASSTHROUGH_CODEC
		bool "Passthrough codec"
		default n
		help
		  Select for a passthrough API codec implementation.
		  This will cause codec adapter component to include header
		  files specific to PASSTHROUGH base codecs.

	config WAVES_CODEC
	bool "Waves codec"
	default n
	help
		Select to include Waves codec. Waves codec implements MaxxEffect API.
		API definition together with pre-compiled library is shared by Waves Audio Ltd.
		If library is not provided will result in compilation error.
		For more information, contact consumer@waves.com.

	config DTS_CODEC
	bool "DTS codec"
	default n
	help
		Select to include DTS codec.
		In order to compile with this option enabled, a pre-compiled static library
		must be provided by DTS for your target platform. If this library is not present
		then compilation errors will occur.
		For more information, please contact sales@xperi.com

	config INTEL_MODULES
	bool "Intel modules"
	default n
	depends on LIBRARY_MANAGER
	help
		Select for a Intel modules API implementation.
		This will cause module adapter component to include IADK module
		codec code. It will work only when LIBRARY_MANAGER is enabled.
endmenu<|MERGE_RESOLUTION|>--- conflicted
+++ resolved
@@ -185,11 +185,7 @@
          See: struct ipc4_peak_volume_regs
 
 choice "PEAK_METER_UPDATE_PERIOD_CHOICE"
-<<<<<<< HEAD
-	prompt "The periods(ms) of updating peak peter value"
-=======
 	prompt "The periods(ms) of updating peak meter value"
->>>>>>> 4dd5c233
 	default PEAK_METER_UPDATE_10MS
 	depends on COMP_PEAK_VOL
 
