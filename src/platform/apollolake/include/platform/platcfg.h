/*
 * Copyright (c) 2018, Intel Corporation
 * All rights reserved.
 *
 * Redistribution and use in source and binary forms, with or without
 * modification, are permitted provided that the following conditions are met:
 *   * Redistributions of source code must retain the above copyright
 *     notice, this list of conditions and the following disclaimer.
 *   * Redistributions in binary form must reproduce the above copyright
 *     notice, this list of conditions and the following disclaimer in the
 *     documentation and/or other materials provided with the distribution.
 *   * Neither the name of the Intel Corporation nor the
 *     names of its contributors may be used to endorse or promote products
 *     derived from this software without specific prior written permission.
 *
 * THIS SOFTWARE IS PROVIDED BY THE COPYRIGHT HOLDERS AND CONTRIBUTORS "AS IS"
 * AND ANY EXPRESS OR IMPLIED WARRANTIES, INCLUDING, BUT NOT LIMITED TO, THE
 * IMPLIED WARRANTIES OF MERCHANTABILITY AND FITNESS FOR A PARTICULAR PURPOSE
 * ARE DISCLAIMED. IN NO EVENT SHALL THE COPYRIGHT OWNER OR CONTRIBUTORS BE
 * LIABLE FOR ANY DIRECT, INDIRECT, INCIDENTAL, SPECIAL, EXEMPLARY, OR
 * CONSEQUENTIAL DAMAGES (INCLUDING, BUT NOT LIMITED TO, PROCUREMENT OF
 * SUBSTITUTE GOODS OR SERVICES; LOSS OF USE, DATA, OR PROFITS; OR BUSINESS
 * INTERRUPTION) HOWEVER CAUSED AND ON ANY THEORY OF LIABILITY, WHETHER IN
 * CONTRACT, STRICT LIABILITY, OR TORT (INCLUDING NEGLIGENCE OR OTHERWISE)
 * ARISING IN ANY WAY OUT OF THE USE OF THIS SOFTWARE, EVEN IF ADVISED OF THE
 * POSSIBILITY OF SUCH DAMAGE.
 *
 * Author: Marcin Maka <marcin.maka@linux.intel.com>
 */

#ifndef __PLATFORM_PLATCFG_H__
#define __PLATFORM_PLATCFG_H__

#define PLATFORM_RESET_MHE_AT_BOOT		1

#define PLATFORM_DISABLE_L2CACHE_AT_BOOT	1

#define PLATFORM_CORE_COUNT			2

<<<<<<< HEAD
#define PLATFORM_LPSRAM_EBB_COUNT		2

#define PLATFORM_HPSRAM_EBB_COUNT		8

#define PLATFORM_HPSRAM_SEGMENTS		1
=======
#define PLATFORM_MASTER_CORE_ID			0
>>>>>>> ca6b4037

#endif<|MERGE_RESOLUTION|>--- conflicted
+++ resolved
@@ -37,14 +37,12 @@
 
 #define PLATFORM_CORE_COUNT			2
 
-<<<<<<< HEAD
 #define PLATFORM_LPSRAM_EBB_COUNT		2
 
 #define PLATFORM_HPSRAM_EBB_COUNT		8
 
 #define PLATFORM_HPSRAM_SEGMENTS		1
-=======
+
 #define PLATFORM_MASTER_CORE_ID			0
->>>>>>> ca6b4037
 
 #endif